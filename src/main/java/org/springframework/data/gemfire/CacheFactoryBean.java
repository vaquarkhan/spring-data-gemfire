/*
 * Copyright 2010-2011 the original author or authors.
 *
 * Licensed under the Apache License, Version 2.0 (the "License");
 * you may not use this file except in compliance with the License.
 * You may obtain a copy of the License at
 *
 *      http://www.apache.org/licenses/LICENSE-2.0
 *
 * Unless required by applicable law or agreed to in writing, software
 * distributed under the License is distributed on an "AS IS" BASIS,
 * WITHOUT WARRANTIES OR CONDITIONS OF ANY KIND, either express or implied.
 * See the License for the specific language governing permissions and
 * limitations under the License.
 */

package org.springframework.data.gemfire;

import java.util.Properties;

import org.apache.commons.logging.Log;
import org.apache.commons.logging.LogFactory;
import org.springframework.beans.BeansException;
import org.springframework.beans.factory.BeanClassLoaderAware;
import org.springframework.beans.factory.BeanFactory;
import org.springframework.beans.factory.BeanFactoryAware;
import org.springframework.beans.factory.BeanNameAware;
import org.springframework.beans.factory.DisposableBean;
import org.springframework.beans.factory.FactoryBean;
import org.springframework.beans.factory.InitializingBean;
import org.springframework.core.io.Resource;
import org.springframework.dao.DataAccessException;
import org.springframework.dao.support.PersistenceExceptionTranslator;
import org.springframework.util.Assert;
import org.springframework.util.ClassUtils;

import com.gemstone.gemfire.GemFireException;
import com.gemstone.gemfire.cache.Cache;
import com.gemstone.gemfire.cache.CacheClosedException;
import com.gemstone.gemfire.cache.CacheFactory;
import com.gemstone.gemfire.distributed.DistributedMember;
import com.gemstone.gemfire.distributed.DistributedSystem;
import com.gemstone.gemfire.pdx.PdxSerializable;
import com.gemstone.gemfire.pdx.PdxSerializer;

/**
 * Factory used for configuring a Gemfire Cache manager. Allows either retrieval of an existing, opened cache 
 * or the creation of a new one.

 * <p>This class implements the {@link org.springframework.dao.support.PersistenceExceptionTranslator}
 * interface, as auto-detected by Spring's
 * {@link org.springframework.dao.annotation.PersistenceExceptionTranslationPostProcessor},
 * for AOP-based translation of native exceptions to Spring DataAccessExceptions.
 * Hence, the presence of this class automatically enables
 * a PersistenceExceptionTranslationPostProcessor to translate GemFire exceptions.
 * 
 * @author Costin Leau
 */
public class CacheFactoryBean implements BeanNameAware, BeanFactoryAware, BeanClassLoaderAware, DisposableBean,
		InitializingBean, FactoryBean<Cache>, PersistenceExceptionTranslator {

<<<<<<< HEAD
	protected final Log log = LogFactory.getLog(getClass());
=======
	private class PdxOptions implements Runnable {

		private CacheFactory factory;

		PdxOptions(CacheFactory factory) {
			this.factory = factory;
		}

		public void run() {
			Assert.isAssignable(PdxSerializer.class, pdxSerializer.getClass(), "Invalid pdx serializer used");
			factory.setPdxSerializer((PdxSerializer) pdxSerializer);
			factory.setPdxDiskStore(pdxDiskStoreName);
			factory.setPdxIgnoreUnreadFields(pdxIgnoreUnreadFields);
			factory.setPdxPersistent(pdxPersistent);
			factory.setPdxReadSerialized(pdxReadSerialized);
		}
	}

	private static final Log log = LogFactory.getLog(CacheFactoryBean.class);
>>>>>>> 65d72e6d

	private Cache cache;
	private Resource cacheXml;
	private Properties properties;
	private ClassLoader beanClassLoader;
	private GemfireBeanFactoryLocator factoryLocator;

	private BeanFactory beanFactory;
	private String beanName;
	private boolean useBeanFactoryLocator = true;
	// PDX options
	private Object pdxSerializer;
	private Boolean pdxPersistent;
	private Boolean pdxReadSerialized;
	private Boolean pdxIgnoreUnreadFields;
	private String pdxDiskStoreName;

	public void afterPropertiesSet() throws Exception {
		// initialize locator
		if (useBeanFactoryLocator) {
			factoryLocator = new GemfireBeanFactoryLocator();
			factoryLocator.setBeanFactory(beanFactory);
			factoryLocator.setBeanName(beanName);
			factoryLocator.afterPropertiesSet();
		}
		Properties cfgProps = mergeProperties();
		CacheFactory factory = new CacheFactory(cfgProps);

		// use the bean class loader to load Declarable classes
		Thread th = Thread.currentThread();
		ClassLoader oldTCCL = th.getContextClassLoader();

		try {
			th.setContextClassLoader(beanClassLoader);
			// first look for open caches
			String msg = null;
<<<<<<< HEAD
			cache = fetchExistingCache(system);
			if (cache == null) {
				cache = createCache(system);
=======
			try {
				cache = CacheFactory.getAnyInstance();
				msg = "Retrieved existing";
			} catch (CacheClosedException ex) {
				// GemFire 6.6 specific options
				if (pdxSerializer != null || pdxPersistent != null || pdxReadSerialized != null
						|| pdxIgnoreUnreadFields != null || pdxDiskStoreName != null) {
					Assert.isTrue(ClassUtils.isPresent("com.gemstone.gemfire.pdx.PdxSerializer", beanClassLoader),
							"Cannot set PDX options since GemFire 6.6 not detected");
					new PdxOptions(factory).run();
				}

				// fall back to cache creation
				cache = factory.create();
>>>>>>> 65d72e6d
				msg = "Created";
			}
			else {
				msg = "Retrieved existing";
			}

			DistributedSystem system = cache.getDistributedSystem();
			DistributedMember member = system.getDistributedMember();
			log.info("Connected to Distributed System [" + system.getName() + "=" + member.getId() + "@"
					+ member.getHost() + "]");


			log.info(msg + " GemFire v." + CacheFactory.getVersion() + " Cache [" + cache.getName() + "]");

			// load/init cache.xml
			if (cacheXml != null) {
				cache.loadCacheXml(cacheXml.getInputStream());
			}

			if (log.isDebugEnabled())
				log.debug("Initialized cache from " + cacheXml);
		} finally {
			th.setContextClassLoader(oldTCCL);
		}
	}

	protected Cache fetchExistingCache(DistributedSystem system) {
		try {
			return CacheFactory.getInstance(system);
		} catch (CacheClosedException ex) {
			return null;
		}
	}

	protected Cache createCache(DistributedSystem system) throws Exception {
		return CacheFactory.create(system);
	}

	private Properties mergeProperties() {
		Properties cfgProps = (properties != null ? (Properties) properties.clone() : new Properties());
		return cfgProps;
	}

	public void destroy() throws Exception {
		if (cache != null && !cache.isClosed()) {
			cache.close();
		}

		cache = null;

		if (factoryLocator != null) {
			factoryLocator.destroy();
			factoryLocator = null;
		}
	}

	public DataAccessException translateExceptionIfPossible(RuntimeException ex) {
		if (ex instanceof GemFireException) {
			return GemfireCacheUtils.convertGemfireAccessException((GemFireException) ex);
		}
		if (ex instanceof IllegalArgumentException) {
			DataAccessException wrapped = GemfireCacheUtils.convertQueryExceptions(ex);
			// ignore conversion if the generic exception is returned
			if (!(wrapped instanceof GemfireSystemException)) {
				return wrapped;
			}
		}

		return null;
	}

	public Cache getObject() throws Exception {
		return cache;
	}

	public Class<? extends Cache> getObjectType() {
		return (cache != null ? cache.getClass() : Cache.class);
	}

	public boolean isSingleton() {
		return true;
	}

	protected ClassLoader getBeanClassLoader() {
		return beanClassLoader;
	}

	public void setBeanClassLoader(ClassLoader classLoader) {
		this.beanClassLoader = classLoader;
	}

	protected BeanFactory getBeanFactory() {
		return beanFactory;
	}

	public void setBeanFactory(BeanFactory beanFactory) throws BeansException {
		this.beanFactory = beanFactory;
	}

	public void setBeanName(String name) {
		this.beanName = name;
	}

	/**
	 * Sets the cache properties.
	 * 
	 * @param properties the properties to set
	 */
	public void setProperties(Properties properties) {
		this.properties = properties;
	}

	/**
	 * Sets the cache configuration.
	 * 
	 * @param cacheXml the cacheXml to set
	 */
	public void setCacheXml(Resource cacheXml) {
		this.cacheXml = cacheXml;
	}

	/**
	 * Indicates whether a bean factory locator is enabled (default) for this cache definition or not. The locator stores
	 * the enclosing bean factory reference to allow auto-wiring of Spring beans into GemFire managed classes. Usually disabled
	 * when the same cache is used in multiple application context/bean factories inside the same VM.
	 * 
	 * @param usage true if the bean factory locator is used underneath or not
	 */
	public void setUseBeanFactoryLocator(boolean usage) {
		this.useBeanFactoryLocator = usage;
	}

	/**
	 * Sets the {@link PdxSerializable} for this cache. Applicable on GemFire 6.6 or higher.
	 * The argument is of type object for compatibility with GemFire 6.5.
	 * 
	 * @param serializer pdx serializer configured for this cache.
	 */
	public void setPdxSerializer(Object serializer) {
		this.pdxSerializer = serializer;
	}

	/**
	 * Sets the object preference to PdxInstance type. Applicable on GemFire 6.6 or higher.
	 *  
	 * @param pdxPersistent the pdxPersistent to set
	 */
	public void setPdxPersistent(Boolean pdxPersistent) {
		this.pdxPersistent = pdxPersistent;
	}

	/**
	 * Controls whether the type metadata for PDX objects is persisted to disk. Applicable on GemFire 6.6 or higher.
	 * 
	 * @param pdxReadSerialized the pdxReadSerialized to set
	 */
	public void setPdxReadSerialized(Boolean pdxReadSerialized) {
		this.pdxReadSerialized = pdxReadSerialized;
	}

	/**
	 * Controls whether pdx ignores fields that were unread during deserialization. Applicable on GemFire 6.6 or higher.
	 * 
	 * @param pdxIgnoreUnreadFields the pdxIgnoreUnreadFields to set
	 */
	public void setPdxIgnoreUnreadFields(Boolean pdxIgnoreUnreadFields) {
		this.pdxIgnoreUnreadFields = pdxIgnoreUnreadFields;
	}

	/**
	 * Set the disk store that is used for PDX meta data. Applicable on GemFire 6.6 or higher.
	 *  
	 * @param pdxDiskStoreName the pdxDiskStoreName to set
	 */
	public void setPdxDiskStoreName(String pdxDiskStoreName) {
		this.pdxDiskStoreName = pdxDiskStoreName;
	}
}<|MERGE_RESOLUTION|>--- conflicted
+++ resolved
@@ -59,9 +59,6 @@
 public class CacheFactoryBean implements BeanNameAware, BeanFactoryAware, BeanClassLoaderAware, DisposableBean,
 		InitializingBean, FactoryBean<Cache>, PersistenceExceptionTranslator {
 
-<<<<<<< HEAD
-	protected final Log log = LogFactory.getLog(getClass());
-=======
 	private class PdxOptions implements Runnable {
 
 		private CacheFactory factory;
@@ -81,7 +78,6 @@
 	}
 
 	private static final Log log = LogFactory.getLog(CacheFactoryBean.class);
->>>>>>> 65d72e6d
 
 	private Cache cache;
 	private Resource cacheXml;
@@ -118,11 +114,6 @@
 			th.setContextClassLoader(beanClassLoader);
 			// first look for open caches
 			String msg = null;
-<<<<<<< HEAD
-			cache = fetchExistingCache(system);
-			if (cache == null) {
-				cache = createCache(system);
-=======
 			try {
 				cache = CacheFactory.getAnyInstance();
 				msg = "Retrieved existing";
@@ -137,11 +128,7 @@
 
 				// fall back to cache creation
 				cache = factory.create();
->>>>>>> 65d72e6d
 				msg = "Created";
-			}
-			else {
-				msg = "Retrieved existing";
 			}
 
 			DistributedSystem system = cache.getDistributedSystem();
@@ -162,18 +149,6 @@
 		} finally {
 			th.setContextClassLoader(oldTCCL);
 		}
-	}
-
-	protected Cache fetchExistingCache(DistributedSystem system) {
-		try {
-			return CacheFactory.getInstance(system);
-		} catch (CacheClosedException ex) {
-			return null;
-		}
-	}
-
-	protected Cache createCache(DistributedSystem system) throws Exception {
-		return CacheFactory.create(system);
 	}
 
 	private Properties mergeProperties() {
@@ -221,16 +196,8 @@
 		return true;
 	}
 
-	protected ClassLoader getBeanClassLoader() {
-		return beanClassLoader;
-	}
-
 	public void setBeanClassLoader(ClassLoader classLoader) {
 		this.beanClassLoader = classLoader;
-	}
-
-	protected BeanFactory getBeanFactory() {
-		return beanFactory;
 	}
 
 	public void setBeanFactory(BeanFactory beanFactory) throws BeansException {
